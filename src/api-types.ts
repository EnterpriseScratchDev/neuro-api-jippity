--- conflicted
+++ resolved
@@ -52,26 +52,6 @@
     schema?: AnySchema;
 }
 
-<<<<<<< HEAD
-=======
-const isValidJsonSchema = (schema: AnySchema): boolean => {
-    if (ajv.validateSchema(schema) as boolean) {
-        return true;
-    }
-    if (ajv.errors) {
-        log.error("Validation failed: ", ajv.errorsText(ajv.errors));
-    }
-    return false;
-};
-
-/** Log validation errors if any */
-const logValidationErrors = (validator: ValidateFunction): void => {
-    if (validator.errors) {
-        log.error(`Validation failed: ${ajv.errorsText(validator.errors, { dataVar: "." })}`);
-    }
-};
-
->>>>>>> acad9bfd
 /**
  * Base interface for all messages sent and received by the server.
  */
